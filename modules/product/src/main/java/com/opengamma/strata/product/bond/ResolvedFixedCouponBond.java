/**
 * Copyright (C) 2015 - present by OpenGamma Inc. and the OpenGamma group of companies
 *
 * Please see distribution for license.
 */
package com.opengamma.strata.product.bond;

import static com.opengamma.strata.collect.Guavate.ensureOnlyOne;

import java.io.Serializable;
import java.time.LocalDate;
import java.util.List;
import java.util.Map;
import java.util.NoSuchElementException;
import java.util.Optional;
import java.util.Set;

import org.joda.beans.Bean;
import org.joda.beans.BeanDefinition;
import org.joda.beans.ImmutableBean;
import org.joda.beans.JodaBeanUtils;
import org.joda.beans.MetaProperty;
import org.joda.beans.Property;
import org.joda.beans.PropertyDefinition;
import org.joda.beans.impl.direct.DirectFieldsBeanBuilder;
import org.joda.beans.impl.direct.DirectMetaBean;
import org.joda.beans.impl.direct.DirectMetaProperty;
import org.joda.beans.impl.direct.DirectMetaPropertyMap;

import com.google.common.collect.ImmutableList;
import com.opengamma.strata.basics.currency.Currency;
import com.opengamma.strata.basics.currency.Payment;
import com.opengamma.strata.basics.date.DayCount;
import com.opengamma.strata.basics.date.DayCount.ScheduleInfo;
import com.opengamma.strata.basics.date.DaysAdjustment;
import com.opengamma.strata.basics.market.ReferenceData;
import com.opengamma.strata.basics.schedule.Frequency;
import com.opengamma.strata.basics.schedule.RollConvention;
import com.opengamma.strata.basics.schedule.RollConventions;
import com.opengamma.strata.collect.ArgChecker;
import com.opengamma.strata.collect.id.StandardId;
import com.opengamma.strata.product.ResolvedProduct;

/**
 * A fixed coupon bond, resolved for pricing.
 * <p>
 * This is the resolved form of {@link FixedCouponBond} and is an input to the pricers.
 * Applications will typically create a {@code ResolvedFixedCouponBond} from a {@code FixedCouponBond}
 * using {@link FixedCouponBond#resolve(ReferenceData)}.
 * <p>
 * The list of {@link FixedCouponBondPaymentPeriod} represents the periodic coupon payments,  
 * whereas the nominal payment is defined by {@link Payment}.
 * <p>
 * The legal entity of this fixed coupon bond is identified by {@link StandardId}.
<<<<<<< HEAD
 * The enum, {@link CapitalIndexedBondYieldConvention}, specifies the yield computation convention.
=======
 * The enum, {@link FixedCouponBondYieldConvention}, specifies the yield computation convention.
>>>>>>> bc11ae19
 * <p>
 * A {@code ResolvedFixedCouponBond} is bound to data that changes over time, such as holiday calendars.
 * If the data changes, such as the addition of a new holiday, the resolved form will not be updated.
 * Care must be taken when placing the resolved form in a cache or persistence layer.
 */
@BeanDefinition
public final class ResolvedFixedCouponBond
    implements ResolvedProduct, ImmutableBean, Serializable {

  /**
   * The nominal payment of the product.
   * <p>
   * The payment date of the nominal payment agrees with the final coupon payment date of the periodic payments.
   */
  @PropertyDefinition(validate = "notNull")
  private final Payment nominalPayment;
  /**
   * The periodic payments of the product.
   * <p>
   * Each payment period represents part of the life-time of the product.
   * The start date and end date of the leg are determined from the first and last period.
   * As such, the periods should be sorted.
   */
  @PropertyDefinition(validate = "notNull")
  private final ImmutableList<FixedCouponBondPaymentPeriod> periodicPayments;
  /**
   * The frequency of the bond payments.
   * <p>
   * This must match the frequency used to generate the payment schedule.
   */
  @PropertyDefinition(validate = "notNull")
  private final Frequency frequency;
  /**
   * The roll convention of the bond payments.
   * <p>
   * This must match the convention used to generate the payment schedule.
   */
  @PropertyDefinition(validate = "notNull")
  private final RollConvention rollConvention;
  /**
   * The fixed coupon rate.
   * <p>
   * The periodic payments are based on this fixed coupon rate.
   */
  @PropertyDefinition
  private final double fixedRate;
  /**
   * The day count convention applicable.
   * <p>
   * The conversion from dates to a numerical value is made based on this day count.
   * For the fixed bond, the day count convention is used to compute accrued interest.
   * <p>
   * Note that the year fraction of a coupon payment is computed based on the unadjusted
   * dates in the schedule.
   */
  @PropertyDefinition(validate = "notNull")
  private final DayCount dayCount;
  /**
   * Yield convention.
   * <p>
   * The convention defines how to convert from yield to price and inversely.
   */
  @PropertyDefinition(validate = "notNull")
  private final FixedCouponBondYieldConvention yieldConvention;
  /**
   * The legal entity identifier.
   * <p>
   * This identifier is used for the legal entity which issues the fixed coupon bond product.
   */
  @PropertyDefinition(validate = "notNull")
  private final StandardId legalEntityId;
  /**
   * The number of days between valuation date and settlement date.
   * <p>
   * This is used to compute clean price.
   * The clean price is the relative price to be paid at the standard settlement date in exchange for the bond.
   * <p>
   * It is usually one business day for US treasuries and UK Gilts and three days for Euroland government bonds.
   */
  @PropertyDefinition(validate = "notNull")
  private final DaysAdjustment settlementDateOffset;

  //-------------------------------------------------------------------------
  /**
   * Gets the start date of the product.
   * <p>
   * This is the first coupon period date of the bond, often known as the effective date.
   * This date has been adjusted to be a valid business day.
   * 
   * @return the start date
   */
  public LocalDate getStartDate() {
    return periodicPayments.get(0).getStartDate();
  }

  /**
   * Gets the end date of the product.
   * <p>
   * This is the last coupon period date of the bond, often known as the maturity date.
   * This date has been adjusted to be a valid business day.
   * 
   * @return the end date
   */
  public LocalDate getEndDate() {
    return periodicPayments.get(periodicPayments.size() - 1).getEndDate();
  }

  /**
   * The unadjusted start date.
   * <p>
   * This is the unadjusted first coupon period date of the bond.
   * 
   * @return the unadjusted start date
   */
  public LocalDate getUnadjustedStartDate() {
    return periodicPayments.get(0).getUnadjustedStartDate();
  }

  /**
   * The unadjusted end date.
   * <p>
   * This is the unadjusted last coupon period date of the bond.
   * 
   * @return the unadjusted end date
   */
  public LocalDate getUnadjustedEndDate() {
    return periodicPayments.get(periodicPayments.size() - 1).getUnadjustedEndDate();
  }

  /**
   * Gets the currency of the product.
   * <p>
   * All payments in the bond will have this currency.
   * 
   * @return the currency
   */
  public Currency getCurrency() {
    return nominalPayment.getCurrency();
  }

  /**
   * Gets the notional amount, must be positive.
   * <p>
   * The notional expressed here must be positive.
   * The currency of the notional is specified by {@link #getCurrency()}.
   * 
   * @return the notional amount
   */
  public double getNotional() {
    return nominalPayment.getAmount();
  }

  /**
   * Checks if there is an ex-coupon period.
   * 
   * @return true if has an ex-coupon period
   */
  public boolean hasExCouponPeriod() {
    return periodicPayments.get(0).hasExCouponPeriod();
  }

  //-------------------------------------------------------------------------
  /**
   * Finds the period that contains the specified date.
   * <p>
   * The search is performed using unadjusted dates.
   * 
   * @param date  the date to find the period for
   * @return the period, empty if not found
   * @throws IllegalArgumentException if more than one period matches
   */
  public Optional<FixedCouponBondPaymentPeriod> findPeriod(LocalDate date) {
    return periodicPayments.stream()
        .filter(p -> p.contains(date))
        .reduce(ensureOnlyOne());
  }

  /**
   * Calculates the year fraction within the specified period.
   * <p>
   * Year fractions on bonds are calculated on unadjusted dates.
   * 
   * @param startDate  the start date
   * @param endDate  the end date
   * @return the year fraction
   * @throws IllegalArgumentException if the dates are outside the range of the bond or start is after end
   */
  public double yearFraction(LocalDate startDate, LocalDate endDate) {
    ArgChecker.inOrderOrEqual(getUnadjustedStartDate(), startDate, "bond.unadjustedStartDate", "startDate");
    ArgChecker.inOrderOrEqual(startDate, endDate, "startDate", "endDate");
    ArgChecker.inOrderOrEqual(endDate, getUnadjustedEndDate(), "endDate", "bond.unadjustedEndDate");
    // bond day counts often need ScheduleInfo
    ScheduleInfo info = new ScheduleInfo() {
      @Override
      public LocalDate getStartDate() {
        return getUnadjustedStartDate();
      }

      @Override
      public LocalDate getEndDate() {
        return getUnadjustedEndDate();
      }

      @Override
      public Frequency getFrequency() {
        return frequency;
      }

      @Override
      public LocalDate getPeriodEndDate(LocalDate date) {
        return periodicPayments.stream()
            .filter(p -> p.contains(date))
            .map(p -> p.getUnadjustedEndDate())
            .findFirst()
            .orElseThrow(() -> new IllegalArgumentException("Date is not contained in any period"));
      }

      @Override
      public boolean isEndOfMonthConvention() {
        return rollConvention == RollConventions.EOM;
      }
    };
    return dayCount.yearFraction(startDate, endDate, info);
  }

  //------------------------- AUTOGENERATED START -------------------------
  ///CLOVER:OFF
  /**
   * The meta-bean for {@code ResolvedFixedCouponBond}.
   * @return the meta-bean, not null
   */
  public static ResolvedFixedCouponBond.Meta meta() {
    return ResolvedFixedCouponBond.Meta.INSTANCE;
  }

  static {
    JodaBeanUtils.registerMetaBean(ResolvedFixedCouponBond.Meta.INSTANCE);
  }

  /**
   * The serialization version id.
   */
  private static final long serialVersionUID = 1L;

  /**
   * Returns a builder used to create an instance of the bean.
   * @return the builder, not null
   */
  public static ResolvedFixedCouponBond.Builder builder() {
    return new ResolvedFixedCouponBond.Builder();
  }

  private ResolvedFixedCouponBond(
      Payment nominalPayment,
      List<FixedCouponBondPaymentPeriod> periodicPayments,
      Frequency frequency,
      RollConvention rollConvention,
      double fixedRate,
      DayCount dayCount,
      FixedCouponBondYieldConvention yieldConvention,
      StandardId legalEntityId,
      DaysAdjustment settlementDateOffset) {
    JodaBeanUtils.notNull(nominalPayment, "nominalPayment");
    JodaBeanUtils.notNull(periodicPayments, "periodicPayments");
    JodaBeanUtils.notNull(frequency, "frequency");
    JodaBeanUtils.notNull(rollConvention, "rollConvention");
    JodaBeanUtils.notNull(dayCount, "dayCount");
    JodaBeanUtils.notNull(yieldConvention, "yieldConvention");
    JodaBeanUtils.notNull(legalEntityId, "legalEntityId");
    JodaBeanUtils.notNull(settlementDateOffset, "settlementDateOffset");
    this.nominalPayment = nominalPayment;
    this.periodicPayments = ImmutableList.copyOf(periodicPayments);
    this.frequency = frequency;
    this.rollConvention = rollConvention;
    this.fixedRate = fixedRate;
    this.dayCount = dayCount;
    this.yieldConvention = yieldConvention;
    this.legalEntityId = legalEntityId;
    this.settlementDateOffset = settlementDateOffset;
  }

  @Override
  public ResolvedFixedCouponBond.Meta metaBean() {
    return ResolvedFixedCouponBond.Meta.INSTANCE;
  }

  @Override
  public <R> Property<R> property(String propertyName) {
    return metaBean().<R>metaProperty(propertyName).createProperty(this);
  }

  @Override
  public Set<String> propertyNames() {
    return metaBean().metaPropertyMap().keySet();
  }

  //-----------------------------------------------------------------------
  /**
   * Gets the nominal payment of the product.
   * <p>
   * The payment date of the nominal payment agrees with the final coupon payment date of the periodic payments.
   * @return the value of the property, not null
   */
  public Payment getNominalPayment() {
    return nominalPayment;
  }

  //-----------------------------------------------------------------------
  /**
   * Gets the periodic payments of the product.
   * <p>
   * Each payment period represents part of the life-time of the product.
   * The start date and end date of the leg are determined from the first and last period.
   * As such, the periods should be sorted.
   * @return the value of the property, not null
   */
  public ImmutableList<FixedCouponBondPaymentPeriod> getPeriodicPayments() {
    return periodicPayments;
  }

  //-----------------------------------------------------------------------
  /**
   * Gets the frequency of the bond payments.
   * <p>
   * This must match the frequency used to generate the payment schedule.
   * @return the value of the property, not null
   */
  public Frequency getFrequency() {
    return frequency;
  }

  //-----------------------------------------------------------------------
  /**
   * Gets the roll convention of the bond payments.
   * <p>
   * This must match the convention used to generate the payment schedule.
   * @return the value of the property, not null
   */
  public RollConvention getRollConvention() {
    return rollConvention;
  }

  //-----------------------------------------------------------------------
  /**
   * Gets the fixed coupon rate.
   * <p>
   * The periodic payments are based on this fixed coupon rate.
   * @return the value of the property
   */
  public double getFixedRate() {
    return fixedRate;
  }

  //-----------------------------------------------------------------------
  /**
   * Gets the day count convention applicable.
   * <p>
   * The conversion from dates to a numerical value is made based on this day count.
   * For the fixed bond, the day count convention is used to compute accrued interest.
   * <p>
   * Note that the year fraction of a coupon payment is computed based on the unadjusted
   * dates in the schedule.
   * @return the value of the property, not null
   */
  public DayCount getDayCount() {
    return dayCount;
  }

  //-----------------------------------------------------------------------
  /**
   * Gets yield convention.
   * <p>
   * The convention defines how to convert from yield to price and inversely.
   * @return the value of the property, not null
   */
  public FixedCouponBondYieldConvention getYieldConvention() {
    return yieldConvention;
  }

  //-----------------------------------------------------------------------
  /**
   * Gets the legal entity identifier.
   * <p>
   * This identifier is used for the legal entity which issues the fixed coupon bond product.
   * @return the value of the property, not null
   */
  public StandardId getLegalEntityId() {
    return legalEntityId;
  }

  //-----------------------------------------------------------------------
  /**
   * Gets the number of days between valuation date and settlement date.
   * <p>
   * This is used to compute clean price.
   * The clean price is the relative price to be paid at the standard settlement date in exchange for the bond.
   * <p>
   * It is usually one business day for US treasuries and UK Gilts and three days for Euroland government bonds.
   * @return the value of the property, not null
   */
  public DaysAdjustment getSettlementDateOffset() {
    return settlementDateOffset;
  }

  //-----------------------------------------------------------------------
  /**
   * Returns a builder that allows this bean to be mutated.
   * @return the mutable builder, not null
   */
  public Builder toBuilder() {
    return new Builder(this);
  }

  @Override
  public boolean equals(Object obj) {
    if (obj == this) {
      return true;
    }
    if (obj != null && obj.getClass() == this.getClass()) {
      ResolvedFixedCouponBond other = (ResolvedFixedCouponBond) obj;
      return JodaBeanUtils.equal(nominalPayment, other.nominalPayment) &&
          JodaBeanUtils.equal(periodicPayments, other.periodicPayments) &&
          JodaBeanUtils.equal(frequency, other.frequency) &&
          JodaBeanUtils.equal(rollConvention, other.rollConvention) &&
          JodaBeanUtils.equal(fixedRate, other.fixedRate) &&
          JodaBeanUtils.equal(dayCount, other.dayCount) &&
          JodaBeanUtils.equal(yieldConvention, other.yieldConvention) &&
          JodaBeanUtils.equal(legalEntityId, other.legalEntityId) &&
          JodaBeanUtils.equal(settlementDateOffset, other.settlementDateOffset);
    }
    return false;
  }

  @Override
  public int hashCode() {
    int hash = getClass().hashCode();
    hash = hash * 31 + JodaBeanUtils.hashCode(nominalPayment);
    hash = hash * 31 + JodaBeanUtils.hashCode(periodicPayments);
    hash = hash * 31 + JodaBeanUtils.hashCode(frequency);
    hash = hash * 31 + JodaBeanUtils.hashCode(rollConvention);
    hash = hash * 31 + JodaBeanUtils.hashCode(fixedRate);
    hash = hash * 31 + JodaBeanUtils.hashCode(dayCount);
    hash = hash * 31 + JodaBeanUtils.hashCode(yieldConvention);
    hash = hash * 31 + JodaBeanUtils.hashCode(legalEntityId);
    hash = hash * 31 + JodaBeanUtils.hashCode(settlementDateOffset);
    return hash;
  }

  @Override
  public String toString() {
    StringBuilder buf = new StringBuilder(320);
    buf.append("ResolvedFixedCouponBond{");
    buf.append("nominalPayment").append('=').append(nominalPayment).append(',').append(' ');
    buf.append("periodicPayments").append('=').append(periodicPayments).append(',').append(' ');
    buf.append("frequency").append('=').append(frequency).append(',').append(' ');
    buf.append("rollConvention").append('=').append(rollConvention).append(',').append(' ');
    buf.append("fixedRate").append('=').append(fixedRate).append(',').append(' ');
    buf.append("dayCount").append('=').append(dayCount).append(',').append(' ');
    buf.append("yieldConvention").append('=').append(yieldConvention).append(',').append(' ');
    buf.append("legalEntityId").append('=').append(legalEntityId).append(',').append(' ');
    buf.append("settlementDateOffset").append('=').append(JodaBeanUtils.toString(settlementDateOffset));
    buf.append('}');
    return buf.toString();
  }

  //-----------------------------------------------------------------------
  /**
   * The meta-bean for {@code ResolvedFixedCouponBond}.
   */
  public static final class Meta extends DirectMetaBean {
    /**
     * The singleton instance of the meta-bean.
     */
    static final Meta INSTANCE = new Meta();

    /**
     * The meta-property for the {@code nominalPayment} property.
     */
    private final MetaProperty<Payment> nominalPayment = DirectMetaProperty.ofImmutable(
        this, "nominalPayment", ResolvedFixedCouponBond.class, Payment.class);
    /**
     * The meta-property for the {@code periodicPayments} property.
     */
    @SuppressWarnings({"unchecked", "rawtypes" })
    private final MetaProperty<ImmutableList<FixedCouponBondPaymentPeriod>> periodicPayments = DirectMetaProperty.ofImmutable(
        this, "periodicPayments", ResolvedFixedCouponBond.class, (Class) ImmutableList.class);
    /**
     * The meta-property for the {@code frequency} property.
     */
    private final MetaProperty<Frequency> frequency = DirectMetaProperty.ofImmutable(
        this, "frequency", ResolvedFixedCouponBond.class, Frequency.class);
    /**
     * The meta-property for the {@code rollConvention} property.
     */
    private final MetaProperty<RollConvention> rollConvention = DirectMetaProperty.ofImmutable(
        this, "rollConvention", ResolvedFixedCouponBond.class, RollConvention.class);
    /**
     * The meta-property for the {@code fixedRate} property.
     */
    private final MetaProperty<Double> fixedRate = DirectMetaProperty.ofImmutable(
        this, "fixedRate", ResolvedFixedCouponBond.class, Double.TYPE);
    /**
     * The meta-property for the {@code dayCount} property.
     */
    private final MetaProperty<DayCount> dayCount = DirectMetaProperty.ofImmutable(
        this, "dayCount", ResolvedFixedCouponBond.class, DayCount.class);
    /**
     * The meta-property for the {@code yieldConvention} property.
     */
    private final MetaProperty<FixedCouponBondYieldConvention> yieldConvention = DirectMetaProperty.ofImmutable(
        this, "yieldConvention", ResolvedFixedCouponBond.class, FixedCouponBondYieldConvention.class);
    /**
     * The meta-property for the {@code legalEntityId} property.
     */
    private final MetaProperty<StandardId> legalEntityId = DirectMetaProperty.ofImmutable(
        this, "legalEntityId", ResolvedFixedCouponBond.class, StandardId.class);
    /**
     * The meta-property for the {@code settlementDateOffset} property.
     */
    private final MetaProperty<DaysAdjustment> settlementDateOffset = DirectMetaProperty.ofImmutable(
        this, "settlementDateOffset", ResolvedFixedCouponBond.class, DaysAdjustment.class);
    /**
     * The meta-properties.
     */
    private final Map<String, MetaProperty<?>> metaPropertyMap$ = new DirectMetaPropertyMap(
        this, null,
        "nominalPayment",
        "periodicPayments",
        "frequency",
        "rollConvention",
        "fixedRate",
        "dayCount",
        "yieldConvention",
        "legalEntityId",
        "settlementDateOffset");

    /**
     * Restricted constructor.
     */
    private Meta() {
    }

    @Override
    protected MetaProperty<?> metaPropertyGet(String propertyName) {
      switch (propertyName.hashCode()) {
        case -44199542:  // nominalPayment
          return nominalPayment;
        case -367345944:  // periodicPayments
          return periodicPayments;
        case -70023844:  // frequency
          return frequency;
        case -10223666:  // rollConvention
          return rollConvention;
        case 747425396:  // fixedRate
          return fixedRate;
        case 1905311443:  // dayCount
          return dayCount;
        case -1895216418:  // yieldConvention
          return yieldConvention;
        case 866287159:  // legalEntityId
          return legalEntityId;
        case 135924714:  // settlementDateOffset
          return settlementDateOffset;
      }
      return super.metaPropertyGet(propertyName);
    }

    @Override
    public ResolvedFixedCouponBond.Builder builder() {
      return new ResolvedFixedCouponBond.Builder();
    }

    @Override
    public Class<? extends ResolvedFixedCouponBond> beanType() {
      return ResolvedFixedCouponBond.class;
    }

    @Override
    public Map<String, MetaProperty<?>> metaPropertyMap() {
      return metaPropertyMap$;
    }

    //-----------------------------------------------------------------------
    /**
     * The meta-property for the {@code nominalPayment} property.
     * @return the meta-property, not null
     */
    public MetaProperty<Payment> nominalPayment() {
      return nominalPayment;
    }

    /**
     * The meta-property for the {@code periodicPayments} property.
     * @return the meta-property, not null
     */
    public MetaProperty<ImmutableList<FixedCouponBondPaymentPeriod>> periodicPayments() {
      return periodicPayments;
    }

    /**
     * The meta-property for the {@code frequency} property.
     * @return the meta-property, not null
     */
    public MetaProperty<Frequency> frequency() {
      return frequency;
    }

    /**
     * The meta-property for the {@code rollConvention} property.
     * @return the meta-property, not null
     */
    public MetaProperty<RollConvention> rollConvention() {
      return rollConvention;
    }

    /**
     * The meta-property for the {@code fixedRate} property.
     * @return the meta-property, not null
     */
    public MetaProperty<Double> fixedRate() {
      return fixedRate;
    }

    /**
     * The meta-property for the {@code dayCount} property.
     * @return the meta-property, not null
     */
    public MetaProperty<DayCount> dayCount() {
      return dayCount;
    }

    /**
     * The meta-property for the {@code yieldConvention} property.
     * @return the meta-property, not null
     */
    public MetaProperty<FixedCouponBondYieldConvention> yieldConvention() {
      return yieldConvention;
    }

    /**
     * The meta-property for the {@code legalEntityId} property.
     * @return the meta-property, not null
     */
    public MetaProperty<StandardId> legalEntityId() {
      return legalEntityId;
    }

    /**
     * The meta-property for the {@code settlementDateOffset} property.
     * @return the meta-property, not null
     */
    public MetaProperty<DaysAdjustment> settlementDateOffset() {
      return settlementDateOffset;
    }

    //-----------------------------------------------------------------------
    @Override
    protected Object propertyGet(Bean bean, String propertyName, boolean quiet) {
      switch (propertyName.hashCode()) {
        case -44199542:  // nominalPayment
          return ((ResolvedFixedCouponBond) bean).getNominalPayment();
        case -367345944:  // periodicPayments
          return ((ResolvedFixedCouponBond) bean).getPeriodicPayments();
        case -70023844:  // frequency
          return ((ResolvedFixedCouponBond) bean).getFrequency();
        case -10223666:  // rollConvention
          return ((ResolvedFixedCouponBond) bean).getRollConvention();
        case 747425396:  // fixedRate
          return ((ResolvedFixedCouponBond) bean).getFixedRate();
        case 1905311443:  // dayCount
          return ((ResolvedFixedCouponBond) bean).getDayCount();
        case -1895216418:  // yieldConvention
          return ((ResolvedFixedCouponBond) bean).getYieldConvention();
        case 866287159:  // legalEntityId
          return ((ResolvedFixedCouponBond) bean).getLegalEntityId();
        case 135924714:  // settlementDateOffset
          return ((ResolvedFixedCouponBond) bean).getSettlementDateOffset();
      }
      return super.propertyGet(bean, propertyName, quiet);
    }

    @Override
    protected void propertySet(Bean bean, String propertyName, Object newValue, boolean quiet) {
      metaProperty(propertyName);
      if (quiet) {
        return;
      }
      throw new UnsupportedOperationException("Property cannot be written: " + propertyName);
    }

  }

  //-----------------------------------------------------------------------
  /**
   * The bean-builder for {@code ResolvedFixedCouponBond}.
   */
  public static final class Builder extends DirectFieldsBeanBuilder<ResolvedFixedCouponBond> {

    private Payment nominalPayment;
    private List<FixedCouponBondPaymentPeriod> periodicPayments = ImmutableList.of();
    private Frequency frequency;
    private RollConvention rollConvention;
    private double fixedRate;
    private DayCount dayCount;
    private FixedCouponBondYieldConvention yieldConvention;
    private StandardId legalEntityId;
    private DaysAdjustment settlementDateOffset;

    /**
     * Restricted constructor.
     */
    private Builder() {
    }

    /**
     * Restricted copy constructor.
     * @param beanToCopy  the bean to copy from, not null
     */
    private Builder(ResolvedFixedCouponBond beanToCopy) {
      this.nominalPayment = beanToCopy.getNominalPayment();
      this.periodicPayments = beanToCopy.getPeriodicPayments();
      this.frequency = beanToCopy.getFrequency();
      this.rollConvention = beanToCopy.getRollConvention();
      this.fixedRate = beanToCopy.getFixedRate();
      this.dayCount = beanToCopy.getDayCount();
      this.yieldConvention = beanToCopy.getYieldConvention();
      this.legalEntityId = beanToCopy.getLegalEntityId();
      this.settlementDateOffset = beanToCopy.getSettlementDateOffset();
    }

    //-----------------------------------------------------------------------
    @Override
    public Object get(String propertyName) {
      switch (propertyName.hashCode()) {
        case -44199542:  // nominalPayment
          return nominalPayment;
        case -367345944:  // periodicPayments
          return periodicPayments;
        case -70023844:  // frequency
          return frequency;
        case -10223666:  // rollConvention
          return rollConvention;
        case 747425396:  // fixedRate
          return fixedRate;
        case 1905311443:  // dayCount
          return dayCount;
        case -1895216418:  // yieldConvention
          return yieldConvention;
        case 866287159:  // legalEntityId
          return legalEntityId;
        case 135924714:  // settlementDateOffset
          return settlementDateOffset;
        default:
          throw new NoSuchElementException("Unknown property: " + propertyName);
      }
    }

    @SuppressWarnings("unchecked")
    @Override
    public Builder set(String propertyName, Object newValue) {
      switch (propertyName.hashCode()) {
        case -44199542:  // nominalPayment
          this.nominalPayment = (Payment) newValue;
          break;
        case -367345944:  // periodicPayments
          this.periodicPayments = (List<FixedCouponBondPaymentPeriod>) newValue;
          break;
        case -70023844:  // frequency
          this.frequency = (Frequency) newValue;
          break;
        case -10223666:  // rollConvention
          this.rollConvention = (RollConvention) newValue;
          break;
        case 747425396:  // fixedRate
          this.fixedRate = (Double) newValue;
          break;
        case 1905311443:  // dayCount
          this.dayCount = (DayCount) newValue;
          break;
        case -1895216418:  // yieldConvention
          this.yieldConvention = (FixedCouponBondYieldConvention) newValue;
          break;
        case 866287159:  // legalEntityId
          this.legalEntityId = (StandardId) newValue;
          break;
        case 135924714:  // settlementDateOffset
          this.settlementDateOffset = (DaysAdjustment) newValue;
          break;
        default:
          throw new NoSuchElementException("Unknown property: " + propertyName);
      }
      return this;
    }

    @Override
    public Builder set(MetaProperty<?> property, Object value) {
      super.set(property, value);
      return this;
    }

    @Override
    public Builder setString(String propertyName, String value) {
      setString(meta().metaProperty(propertyName), value);
      return this;
    }

    @Override
    public Builder setString(MetaProperty<?> property, String value) {
      super.setString(property, value);
      return this;
    }

    @Override
    public Builder setAll(Map<String, ? extends Object> propertyValueMap) {
      super.setAll(propertyValueMap);
      return this;
    }

    @Override
    public ResolvedFixedCouponBond build() {
      return new ResolvedFixedCouponBond(
          nominalPayment,
          periodicPayments,
          frequency,
          rollConvention,
          fixedRate,
          dayCount,
          yieldConvention,
          legalEntityId,
          settlementDateOffset);
    }

    //-----------------------------------------------------------------------
    /**
     * Sets the nominal payment of the product.
     * <p>
     * The payment date of the nominal payment agrees with the final coupon payment date of the periodic payments.
     * @param nominalPayment  the new value, not null
     * @return this, for chaining, not null
     */
    public Builder nominalPayment(Payment nominalPayment) {
      JodaBeanUtils.notNull(nominalPayment, "nominalPayment");
      this.nominalPayment = nominalPayment;
      return this;
    }

    /**
     * Sets the periodic payments of the product.
     * <p>
     * Each payment period represents part of the life-time of the product.
     * The start date and end date of the leg are determined from the first and last period.
     * As such, the periods should be sorted.
     * @param periodicPayments  the new value, not null
     * @return this, for chaining, not null
     */
    public Builder periodicPayments(List<FixedCouponBondPaymentPeriod> periodicPayments) {
      JodaBeanUtils.notNull(periodicPayments, "periodicPayments");
      this.periodicPayments = periodicPayments;
      return this;
    }

    /**
     * Sets the {@code periodicPayments} property in the builder
     * from an array of objects.
     * @param periodicPayments  the new value, not null
     * @return this, for chaining, not null
     */
    public Builder periodicPayments(FixedCouponBondPaymentPeriod... periodicPayments) {
      return periodicPayments(ImmutableList.copyOf(periodicPayments));
    }

    /**
     * Sets the frequency of the bond payments.
     * <p>
     * This must match the frequency used to generate the payment schedule.
     * @param frequency  the new value, not null
     * @return this, for chaining, not null
     */
    public Builder frequency(Frequency frequency) {
      JodaBeanUtils.notNull(frequency, "frequency");
      this.frequency = frequency;
      return this;
    }

    /**
     * Sets the roll convention of the bond payments.
     * <p>
     * This must match the convention used to generate the payment schedule.
     * @param rollConvention  the new value, not null
     * @return this, for chaining, not null
     */
    public Builder rollConvention(RollConvention rollConvention) {
      JodaBeanUtils.notNull(rollConvention, "rollConvention");
      this.rollConvention = rollConvention;
      return this;
    }

    /**
     * Sets the fixed coupon rate.
     * <p>
     * The periodic payments are based on this fixed coupon rate.
     * @param fixedRate  the new value
     * @return this, for chaining, not null
     */
    public Builder fixedRate(double fixedRate) {
      this.fixedRate = fixedRate;
      return this;
    }

    /**
     * Sets the day count convention applicable.
     * <p>
     * The conversion from dates to a numerical value is made based on this day count.
     * For the fixed bond, the day count convention is used to compute accrued interest.
     * <p>
     * Note that the year fraction of a coupon payment is computed based on the unadjusted
     * dates in the schedule.
     * @param dayCount  the new value, not null
     * @return this, for chaining, not null
     */
    public Builder dayCount(DayCount dayCount) {
      JodaBeanUtils.notNull(dayCount, "dayCount");
      this.dayCount = dayCount;
      return this;
    }

    /**
     * Sets yield convention.
     * <p>
     * The convention defines how to convert from yield to price and inversely.
     * @param yieldConvention  the new value, not null
     * @return this, for chaining, not null
     */
    public Builder yieldConvention(FixedCouponBondYieldConvention yieldConvention) {
      JodaBeanUtils.notNull(yieldConvention, "yieldConvention");
      this.yieldConvention = yieldConvention;
      return this;
    }

    /**
     * Sets the legal entity identifier.
     * <p>
     * This identifier is used for the legal entity which issues the fixed coupon bond product.
     * @param legalEntityId  the new value, not null
     * @return this, for chaining, not null
     */
    public Builder legalEntityId(StandardId legalEntityId) {
      JodaBeanUtils.notNull(legalEntityId, "legalEntityId");
      this.legalEntityId = legalEntityId;
      return this;
    }

    /**
     * Sets the number of days between valuation date and settlement date.
     * <p>
     * This is used to compute clean price.
     * The clean price is the relative price to be paid at the standard settlement date in exchange for the bond.
     * <p>
     * It is usually one business day for US treasuries and UK Gilts and three days for Euroland government bonds.
     * @param settlementDateOffset  the new value, not null
     * @return this, for chaining, not null
     */
    public Builder settlementDateOffset(DaysAdjustment settlementDateOffset) {
      JodaBeanUtils.notNull(settlementDateOffset, "settlementDateOffset");
      this.settlementDateOffset = settlementDateOffset;
      return this;
    }

    //-----------------------------------------------------------------------
    @Override
    public String toString() {
      StringBuilder buf = new StringBuilder(320);
      buf.append("ResolvedFixedCouponBond.Builder{");
      buf.append("nominalPayment").append('=').append(JodaBeanUtils.toString(nominalPayment)).append(',').append(' ');
      buf.append("periodicPayments").append('=').append(JodaBeanUtils.toString(periodicPayments)).append(',').append(' ');
      buf.append("frequency").append('=').append(JodaBeanUtils.toString(frequency)).append(',').append(' ');
      buf.append("rollConvention").append('=').append(JodaBeanUtils.toString(rollConvention)).append(',').append(' ');
      buf.append("fixedRate").append('=').append(JodaBeanUtils.toString(fixedRate)).append(',').append(' ');
      buf.append("dayCount").append('=').append(JodaBeanUtils.toString(dayCount)).append(',').append(' ');
      buf.append("yieldConvention").append('=').append(JodaBeanUtils.toString(yieldConvention)).append(',').append(' ');
      buf.append("legalEntityId").append('=').append(JodaBeanUtils.toString(legalEntityId)).append(',').append(' ');
      buf.append("settlementDateOffset").append('=').append(JodaBeanUtils.toString(settlementDateOffset));
      buf.append('}');
      return buf.toString();
    }

  }

  ///CLOVER:ON
  //-------------------------- AUTOGENERATED END --------------------------
}<|MERGE_RESOLUTION|>--- conflicted
+++ resolved
@@ -52,11 +52,7 @@
  * whereas the nominal payment is defined by {@link Payment}.
  * <p>
  * The legal entity of this fixed coupon bond is identified by {@link StandardId}.
-<<<<<<< HEAD
- * The enum, {@link CapitalIndexedBondYieldConvention}, specifies the yield computation convention.
-=======
  * The enum, {@link FixedCouponBondYieldConvention}, specifies the yield computation convention.
->>>>>>> bc11ae19
  * <p>
  * A {@code ResolvedFixedCouponBond} is bound to data that changes over time, such as holiday calendars.
  * If the data changes, such as the addition of a new holiday, the resolved form will not be updated.
